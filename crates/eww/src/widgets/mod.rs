use std::process::Command;

pub mod build_widget;
pub mod circular_progressbar;
pub mod def_widget_macro;
pub mod graph;
<<<<<<< HEAD
mod system_tray;
=======
mod systray;
>>>>>>> 5b507c81
pub mod transform;
pub mod widget_definitions;

/// Run a command that was provided as an attribute.
/// This command may use placeholders which will be replaced by the values of the arguments given.
/// This can either be the placeholder `{}`, which will be replaced by the first argument,
/// Or a placeholder like `{0}`, `{1}`, etc, which will refer to the respective argument.
pub(self) fn run_command<T>(timeout: std::time::Duration, cmd: &str, args: &[T])
where
    T: 'static + std::fmt::Display + Send + Sync + Clone,
{
    use wait_timeout::ChildExt;
    let cmd = replace_placeholders(cmd, args);
    std::thread::Builder::new()
        .name("command-execution-thread".to_string())
        .spawn(move || {
            log::debug!("Running command from widget [timeout: {}ms]: {}", timeout.as_millis(), cmd);
            let child = Command::new("/bin/sh").arg("-c").arg(&cmd).spawn();
            match child {
                Ok(mut child) => match child.wait_timeout(timeout) {
                    // child timed out
                    Ok(None) => {
                        log::error!("WARNING: command {} timed out", &cmd);
                        let _ = child.kill();
                        let _ = child.wait();
                    }
                    Err(err) => log::error!("Failed to execute command {}: {}", cmd, err),
                    Ok(Some(_)) => {}
                },
                Err(err) => log::error!("Failed to launch child process: {}", err),
            }
        })
        .expect("Failed to start command-execution-thread");
}

fn replace_placeholders<T>(cmd: &str, args: &[T]) -> String
where
    T: 'static + std::fmt::Display + Send + Sync + Clone,
{
    if !args.is_empty() {
        let cmd = cmd.replace("{}", &format!("{}", args[0]));
        args.iter().enumerate().fold(cmd, |acc, (i, arg)| acc.replace(&format!("{{{}}}", i), &format!("{}", arg)))
    } else {
        cmd.to_string()
    }
}

#[cfg(test)]
mod test {
    use super::*;
    #[test]
    fn test_replace_placeholders() {
        assert_eq!("foo", replace_placeholders("foo", &[""]),);
        assert_eq!("foo hi", replace_placeholders("foo {}", &["hi"]),);
        assert_eq!("foo hi", replace_placeholders("foo {}", &["hi", "ho"]),);
        assert_eq!("bar foo baz", replace_placeholders("{0} foo {1}", &["bar", "baz"]),);
        assert_eq!("baz foo bar", replace_placeholders("{1} foo {0}", &["bar", "baz"]),);
    }
}<|MERGE_RESOLUTION|>--- conflicted
+++ resolved
@@ -4,11 +4,7 @@
 pub mod circular_progressbar;
 pub mod def_widget_macro;
 pub mod graph;
-<<<<<<< HEAD
-mod system_tray;
-=======
 mod systray;
->>>>>>> 5b507c81
 pub mod transform;
 pub mod widget_definitions;
 
