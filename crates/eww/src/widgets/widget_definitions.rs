#![allow(clippy::option_map_unit_fn)]
use super::{build_widget::BuilderArgs, circular_progressbar::*, run_command, transform::*};
use crate::{
    def_widget, enum_parse, error_handling_ctx,
    util::{list_difference, unindent},
    widgets::build_widget::build_gtk_widget,
};
use anyhow::{anyhow, Context, Result};
use codespan_reporting::diagnostic::Severity;
use eww_shared_util::Spanned;
use gdk::{ModifierType, NotifyType};

use glib::translate::FromGlib;
use gtk::{self, glib, prelude::*, DestDefaults, TargetEntry, TargetList};
use itertools::Itertools;
use once_cell::sync::Lazy;

use crate::widgets::system_tray::{SystemTrayProps, maintain_menubar};
use std::{
    cell::RefCell,
    cmp::Ordering,
    collections::{HashMap, HashSet},
    rc::Rc,
    time::Duration,
};
use yuck::{
    config::file_provider::YuckFileProvider,
    error::{DiagError, DiagResult},
    format_diagnostic::{span_to_secondary_label, DiagnosticExt},
    gen_diagnostic,
    parser::from_ast::FromAst,
};

/// Connect a gtk signal handler inside of this macro to ensure that when the same code gets run multiple times,
/// the previously connected singal handler first gets disconnected.
/// Can take an optional condition.
/// If the condition is false, we disconnect the handler without running the connect_expr,
/// thus not connecting a new handler unless the condition is met.
macro_rules! connect_signal_handler {
    ($widget:ident, if $cond:expr, $connect_expr:expr) => {{
        unsafe {
            let key = ::std::concat!("signal-handler:", ::std::line!());
            let old = $widget.data::<gtk::glib::SignalHandlerId>(key);

            if let Some(old) = old {
                 let a = old.as_ref().as_raw();
                 $widget.disconnect(gtk::glib::SignalHandlerId::from_glib(a));
            }

            $widget.set_data::<gtk::glib::SignalHandlerId>(key, $connect_expr);
        }
    }};
    ($widget:ident, $connect_expr:expr) => {{
        connect_signal_handler!($widget, if true, $connect_expr)
    }};
}

// TODO figure out how to
// TODO https://developer.gnome.org/gtk3/stable/GtkFixed.html

pub const BUILTIN_WIDGET_NAMES: &[&str] = &[
    WIDGET_NAME_BOX,
    WIDGET_NAME_CENTERBOX,
    WIDGET_NAME_EVENTBOX,
    WIDGET_NAME_CIRCULAR_PROGRESS,
    WIDGET_NAME_GRAPH,
    WIDGET_NAME_TRANSFORM,
    WIDGET_NAME_SCALE,
    WIDGET_NAME_PROGRESS,
    WIDGET_NAME_IMAGE,
    WIDGET_NAME_BUTTON,
    WIDGET_NAME_LABEL,
    WIDGET_NAME_LITERAL,
    WIDGET_NAME_INPUT,
    WIDGET_NAME_CALENDAR,
    WIDGET_NAME_COLOR_BUTTON,
    WIDGET_NAME_EXPANDER,
    WIDGET_NAME_COLOR_CHOOSER,
    WIDGET_NAME_COMBO_BOX_TEXT,
    WIDGET_NAME_CHECKBOX,
    WIDGET_NAME_REVEALER,
    WIDGET_NAME_SCROLL,
    WIDGET_NAME_OVERLAY,
];

//// widget definitions
pub(super) fn widget_use_to_gtk_widget(bargs: &mut BuilderArgs) -> Result<gtk::Widget> {
    let gtk_widget = match bargs.widget_use.name.as_str() {
        WIDGET_NAME_BOX => build_gtk_box(bargs)?.upcast(),
        WIDGET_NAME_CENTERBOX => build_center_box(bargs)?.upcast(),
        WIDGET_NAME_EVENTBOX => build_gtk_event_box(bargs)?.upcast(),
        WIDGET_NAME_CIRCULAR_PROGRESS => build_circular_progress_bar(bargs)?.upcast(),
        WIDGET_NAME_GRAPH => build_graph(bargs)?.upcast(),
        WIDGET_NAME_TRANSFORM => build_transform(bargs)?.upcast(),
        WIDGET_NAME_SCALE => build_gtk_scale(bargs)?.upcast(),
        WIDGET_NAME_PROGRESS => build_gtk_progress(bargs)?.upcast(),
        WIDGET_NAME_IMAGE => build_gtk_image(bargs)?.upcast(),
        WIDGET_NAME_BUTTON => build_gtk_button(bargs)?.upcast(),
        WIDGET_NAME_LABEL => build_gtk_label(bargs)?.upcast(),
        WIDGET_NAME_LITERAL => build_gtk_literal(bargs)?.upcast(),
        WIDGET_NAME_INPUT => build_gtk_input(bargs)?.upcast(),
        WIDGET_NAME_CALENDAR => build_gtk_calendar(bargs)?.upcast(),
        WIDGET_NAME_COLOR_BUTTON => build_gtk_color_button(bargs)?.upcast(),
        WIDGET_NAME_EXPANDER => build_gtk_expander(bargs)?.upcast(),
        WIDGET_NAME_COLOR_CHOOSER => build_gtk_color_chooser(bargs)?.upcast(),
        WIDGET_NAME_COMBO_BOX_TEXT => build_gtk_combo_box_text(bargs)?.upcast(),
        WIDGET_NAME_CHECKBOX => build_gtk_checkbox(bargs)?.upcast(),
        WIDGET_NAME_REVEALER => build_gtk_revealer(bargs)?.upcast(),
        WIDGET_NAME_SCROLL => build_gtk_scrolledwindow(bargs)?.upcast(),
        WIDGET_NAME_OVERLAY => build_gtk_overlay(bargs)?.upcast(),
        WIDGET_NAME_SYSTRAY => build_gtk_system_tray(bargs)?.upcast(),
        _ => {
            return Err(DiagError(gen_diagnostic! {
                msg = format!("referenced unknown widget `{}`", bargs.widget_use.name),
                label = bargs.widget_use.name_span => "Used here",
            })
            .into())
        }
    };
    Ok(gtk_widget)
}

/// Deprecated attributes from top of widget hierarchy
static DEPRECATED_ATTRS: Lazy<HashSet<&str>> =
    Lazy::new(|| ["timeout", "onscroll", "onhover", "cursor"].iter().cloned().collect());

/// attributes that apply to all widgets
/// @widget widget
/// @desc these properties apply to _all_ widgets, and can be used anywhere!
pub(super) fn resolve_widget_attrs(bargs: &mut BuilderArgs, gtk_widget: &gtk::Widget) -> Result<()> {
    let deprecated: HashSet<_> = DEPRECATED_ATTRS.to_owned();
    let contained_deprecated: Vec<_> = bargs.unhandled_attrs.drain_filter(|a, _| deprecated.contains(&a.0 as &str)).collect();
    if !contained_deprecated.is_empty() {
        let diag = error_handling_ctx::stringify_diagnostic(gen_diagnostic! {
            kind =  Severity::Error,
            msg = "Unsupported attributes provided",
            label = bargs.widget_use.span => "Found in here",
            note = format!(
                "The attribute(s) ({}) has/have been removed, as GTK does not support it consistently. Instead, use eventbox to wrap this widget and set the attribute there. See #251 (https://github.com/elkowar/eww/issues/251) for more details.",
                contained_deprecated.iter().map(|(x, _)| x).join(", ")
            ),
        }).unwrap();
        eprintln!("{}", diag);
    }

    let css_provider = gtk::CssProvider::new();

    let visible_result: Result<_> = try {
        let visible_expr = bargs.widget_use.attrs.attrs.get("visible").map(|x| x.value.as_simplexpr()).transpose()?;
        if let Some(visible_expr) = visible_expr {
            let visible = bargs.scope_graph.evaluate_simplexpr_in_scope(bargs.calling_scope, &visible_expr)?.as_bool()?;
            connect_first_map(gtk_widget, move |w| {
                if visible {
                    w.show();
                } else {
                    w.hide();
                }
            });
        }
    };
    if let Err(err) = visible_result {
        error_handling_ctx::print_error(err);
    }

    def_widget!(bargs, _g, gtk_widget, {
        // @prop class - css class name
        prop(class: as_string) {
            // TODO currently this overrides classes that gtk adds automatically, which is kinda stupid...
            let old_classes = gtk_widget.style_context().list_classes();
            let old_classes = old_classes.iter().map(|x| x.as_str()).collect::<Vec<&str>>();
            let new_classes = class.split(' ').collect::<Vec<_>>();
            let (missing, new) = list_difference(&old_classes, &new_classes);
            for class in missing {
                gtk_widget.style_context().remove_class(class);
            }
            for class in new {
                gtk_widget.style_context().add_class(class);
            }
        },
        // @prop valign - how to align this vertically. possible values: $alignment
        prop(valign: as_string) { gtk_widget.set_valign(parse_align(&valign)?) },
        // @prop halign - how to align this horizontally. possible values: $alignment
        prop(halign: as_string) { gtk_widget.set_halign(parse_align(&halign)?) },
        // @prop vexpand - should this container expand vertically. Default: false.
        prop(vexpand: as_bool = false) { gtk_widget.set_vexpand(vexpand) },
        // @prop hexpand - should this widget expand horizontally. Default: false.
        prop(hexpand: as_bool = false) { gtk_widget.set_hexpand(hexpand) },
        // @prop width - width of this element. note that this can not restrict the size if the contents stretch it
        // @prop height - height of this element. note that this can not restrict the size if the contents stretch it
        prop(width: as_i32?, height: as_i32?) {
            gtk_widget.set_size_request(
                width.unwrap_or_else(|| gtk_widget.allocated_width()),
                height.unwrap_or_else(|| gtk_widget.allocated_height())
            );
        },
        // @prop active - If this widget can be interacted with
        prop(active: as_bool = true) { gtk_widget.set_sensitive(active) },
        // @prop tooltip - tooltip text (on hover)
        prop(tooltip: as_string) {
            gtk_widget.set_tooltip_text(Some(&tooltip));
        },
        // @prop visible - visibility of the widget
        prop(visible: as_bool = true) {
            if visible { gtk_widget.show(); } else { gtk_widget.hide(); }
        },
        // @prop style - inline css style applied to the widget
        prop(style: as_string) {
            gtk_widget.reset_style();
            css_provider.load_from_data(format!("* {{ {} }}", style).as_bytes())?;
            gtk_widget.style_context().add_provider(&css_provider, gtk::STYLE_PROVIDER_PRIORITY_APPLICATION)
        },
    });
    Ok(())
}

/// @widget !range
pub(super) fn resolve_range_attrs(bargs: &mut BuilderArgs, gtk_widget: &gtk::Range) -> Result<()> {
    gtk_widget.set_sensitive(false);

    // only allow changing the value via the value property if the user isn't currently dragging
    let is_being_dragged = Rc::new(RefCell::new(false));
    gtk_widget.connect_button_press_event(glib::clone!(@strong is_being_dragged => move |_, _| {
        *is_being_dragged.borrow_mut() = true;
        gtk::Inhibit(false)
    }));
    gtk_widget.connect_button_release_event(glib::clone!(@strong is_being_dragged => move |_, _| {
        *is_being_dragged.borrow_mut() = false;
        gtk::Inhibit(false)
    }));

    // We keep track of the last value that has been set via gtk_widget.set_value (by a change in the value property).
    // We do this so we can detect if the new value came from a scripted change or from a user input from within the value_changed handler
    // and only run on_change when it's caused by manual user input
    let last_set_value = Rc::new(RefCell::new(None));
    let last_set_value_clone = last_set_value.clone();

    def_widget!(bargs, _g, gtk_widget, {
        // @prop value - the value
        prop(value: as_f64) {
            if !*is_being_dragged.borrow() {
                *last_set_value.borrow_mut() = Some(value);
                gtk_widget.set_value(value);
            }
        },
        // @prop min - the minimum value
        prop(min: as_f64) { gtk_widget.adjustment().set_lower(min)},
        // @prop max - the maximum value
        prop(max: as_f64) { gtk_widget.adjustment().set_upper(max)},
        // @prop timeout - timeout of the command
        // @prop onchange - command executed once the value is changes. The placeholder `{}`, used in the command will be replaced by the new value.
        prop(timeout: as_duration = Duration::from_millis(200), onchange: as_string) {
            gtk_widget.set_sensitive(true);
            gtk_widget.add_events(gdk::EventMask::PROPERTY_CHANGE_MASK);
            let last_set_value = last_set_value_clone.clone();
            connect_signal_handler!(gtk_widget, gtk_widget.connect_value_changed(move |gtk_widget| {
                let value = gtk_widget.value();
                if last_set_value.borrow_mut().take() != Some(value) {
                    run_command(timeout, &onchange, &[value]);
                }
            }));
        }
    });
    Ok(())
}

/// @widget !orientable
pub(super) fn resolve_orientable_attrs(bargs: &mut BuilderArgs, gtk_widget: &gtk::Range) -> Result<()> {
    def_widget!(bargs, _g, gtk_widget, {
        // @prop orientation - orientation of the widget. Possible values: $orientation
        prop(orientation: as_string) { gtk_widget.set_orientation(parse_orientation(&orientation)?) },
    });
    Ok(())
}

// concrete widgets

const WIDGET_NAME_COMBO_BOX_TEXT: &str = "combo-box-text";
/// @widget combo-box-text
/// @desc A combo box allowing the user to choose between several items.
fn build_gtk_combo_box_text(bargs: &mut BuilderArgs) -> Result<gtk::ComboBoxText> {
    let gtk_widget = gtk::ComboBoxText::new();
    def_widget!(bargs, _g, gtk_widget, {
        // @prop items - Items that should be displayed in the combo box
        prop(items: as_vec) {
            gtk_widget.remove_all();
            for i in items {
                gtk_widget.append_text(&i);
            }
        },
        // @prop timeout - timeout of the command
        // @prop onchange - runs the code when a item was selected, replacing {} with the item as a string
        prop(timeout: as_duration = Duration::from_millis(200), onchange: as_string) {
            connect_signal_handler!(gtk_widget, gtk_widget.connect_changed(move |gtk_widget| {
                run_command(timeout, &onchange, &[gtk_widget.active_text().unwrap_or_else(|| "".into())]);
            }));
        },
    });
    Ok(gtk_widget)
}

const WIDGET_NAME_EXPANDER: &str = "expander";
/// @widget expander
/// @desc A widget that can expand and collapse, showing/hiding it's children.
fn build_gtk_expander(bargs: &mut BuilderArgs) -> Result<gtk::Expander> {
    let gtk_widget = gtk::Expander::new(None);
    def_widget!(bargs, _g, gtk_widget, {
        // @prop name - name of the expander
        prop(name: as_string) {gtk_widget.set_label(Some(&name));},
        // @prop expanded - sets if the tree is expanded
        prop(expanded: as_bool) { gtk_widget.set_expanded(expanded); }
    });
    Ok(gtk_widget)
}

const WIDGET_NAME_REVEALER: &str = "revealer";
/// @widget revealer
/// @desc A widget that can reveal a child with an animation.
fn build_gtk_revealer(bargs: &mut BuilderArgs) -> Result<gtk::Revealer> {
    let gtk_widget = gtk::Revealer::new();
    def_widget!(bargs, _g, gtk_widget, {
        // @prop transition - the name of the transition. Possible values: $transition
        prop(transition: as_string = "crossfade") { gtk_widget.set_transition_type(parse_transition(&transition)?); },
        // @prop reveal - sets if the child is revealed or not
        prop(reveal: as_bool) { gtk_widget.set_reveal_child(reveal); },
        // @prop duration - the duration of the reveal transition
        prop(duration: as_duration = Duration::from_millis(500)) { gtk_widget.set_transition_duration(duration.as_millis() as u32); },
    });
    Ok(gtk_widget)
}

const WIDGET_NAME_CHECKBOX: &str = "checkbox";
/// @widget a checkbox
/// @desc A checkbox that can trigger events on checked / unchecked.
fn build_gtk_checkbox(bargs: &mut BuilderArgs) -> Result<gtk::CheckButton> {
    let gtk_widget = gtk::CheckButton::new();
    def_widget!(bargs, _g, gtk_widget, {
        // @prop timeout - timeout of the command
        // @prop onchecked - action (command) to be executed when checked by the user
        // @prop onunchecked - similar to onchecked but when the widget is unchecked
        prop(timeout: as_duration = Duration::from_millis(200), onchecked: as_string = "", onunchecked: as_string = "") {
            connect_signal_handler!(gtk_widget, gtk_widget.connect_toggled(move |gtk_widget| {
                run_command(timeout, if gtk_widget.is_active() { &onchecked } else { &onunchecked }, &[] as &[&str]);
            }));
       }
    });

    Ok(gtk_widget)
}

const WIDGET_NAME_COLOR_BUTTON: &str = "color-button";
/// @widget color-button
/// @desc A button opening a color chooser window
fn build_gtk_color_button(bargs: &mut BuilderArgs) -> Result<gtk::ColorButton> {
    let gtk_widget = gtk::builders::ColorButtonBuilder::new().build();
    def_widget!(bargs, _g, gtk_widget, {
        // @prop use-alpha - bool to whether or not use alpha
        prop(use_alpha: as_bool) {gtk_widget.set_use_alpha(use_alpha);},

        // @prop onchange - runs the code when the color was selected
        // @prop timeout - timeout of the command
        prop(timeout: as_duration = Duration::from_millis(200), onchange: as_string) {
            connect_signal_handler!(gtk_widget, gtk_widget.connect_color_set(move |gtk_widget| {
                run_command(timeout, &onchange, &[gtk_widget.rgba()]);
            }));
        }
    });

    Ok(gtk_widget)
}

const WIDGET_NAME_COLOR_CHOOSER: &str = "color-chooser";
/// @widget color-chooser
/// @desc A color chooser widget
fn build_gtk_color_chooser(bargs: &mut BuilderArgs) -> Result<gtk::ColorChooserWidget> {
    let gtk_widget = gtk::ColorChooserWidget::new();
    def_widget!(bargs, _g, gtk_widget, {
        // @prop use-alpha - bool to wether or not use alpha
        prop(use_alpha: as_bool) {gtk_widget.set_use_alpha(use_alpha);},

        // @prop onchange - runs the code when the color was selected
        // @prop timeout - timeout of the command
        prop(timeout: as_duration = Duration::from_millis(200), onchange: as_string) {
            connect_signal_handler!(gtk_widget, gtk_widget.connect_color_activated(move |_a, color| {
                run_command(timeout, &onchange, &[*color]);
            }));
        }
    });

    Ok(gtk_widget)
}

const WIDGET_NAME_SCALE: &str = "scale";
/// @widget scale extends range, orientable
/// @desc A slider.
fn build_gtk_scale(bargs: &mut BuilderArgs) -> Result<gtk::Scale> {
    let gtk_widget = gtk::Scale::new(gtk::Orientation::Horizontal, Some(&gtk::Adjustment::new(0.0, 0.0, 100.0, 1.0, 1.0, 1.0)));

    def_widget!(bargs, _g, gtk_widget, {
        // @prop flipped - flip the direction
        prop(flipped: as_bool) { gtk_widget.set_inverted(flipped) },

        // @prop marks - draw marks
        prop(marks: as_string) {
            gtk_widget.clear_marks();
            for mark in marks.split(',') {
                gtk_widget.add_mark(mark.trim().parse()?, gtk::PositionType::Bottom, None)
            }
        },

        // @prop draw-value - draw the value of the property
        prop(draw_value: as_bool = false) { gtk_widget.set_draw_value(draw_value) },

        // @prop round-digits - Sets the number of decimals to round the value to when it changes
        prop(round_digits: as_i32 = 0) { gtk_widget.set_round_digits(round_digits) }

    });
    Ok(gtk_widget)
}

const WIDGET_NAME_PROGRESS: &str = "progress";
/// @widget progress
/// @desc A progress bar. HINT: for the `width` property to work, you may need to set the `min-width` of `progressbar > trough` in your css.
fn build_gtk_progress(bargs: &mut BuilderArgs) -> Result<gtk::ProgressBar> {
    let gtk_widget = gtk::ProgressBar::new();
    def_widget!(bargs, _g, gtk_widget, {
        // @prop flipped - flip the direction
        prop(flipped: as_bool) { gtk_widget.set_inverted(flipped) },

        // @prop value - value of the progress bar (between 0-100)
        prop(value: as_f64) { gtk_widget.set_fraction(value / 100f64) },

        // @prop orientation - orientation of the progress bar. possible values: $orientation
        prop(orientation: as_string) { gtk_widget.set_orientation(parse_orientation(&orientation)?) },
    });

    Ok(gtk_widget)
}

const WIDGET_NAME_INPUT: &str = "input";
/// @widget input
/// @desc An input field. For this to be useful, set `focusable="true"` on the window.
fn build_gtk_input(bargs: &mut BuilderArgs) -> Result<gtk::Entry> {
    let gtk_widget = gtk::Entry::new();
    def_widget!(bargs, _g, gtk_widget, {
        // @prop value - the content of the text field
        prop(value: as_string) {
            gtk_widget.set_text(&value);
        },

        // @prop onchange - Command to run when the text changes. The placeholder `{}` will be replaced by the value
        // @prop timeout - timeout of the command
        prop(timeout: as_duration = Duration::from_millis(200), onchange: as_string) {
            connect_signal_handler!(gtk_widget, gtk_widget.connect_changed(move |gtk_widget| {
                run_command(timeout, &onchange, &[gtk_widget.text().to_string()]);
            }));
        },
        // @prop onaccept - Command to run when the user hits return in the input field. The placeholder `{}` will be replaced by the value
        // @prop timeout - timeout of the command
        prop(timeout: as_duration = Duration::from_millis(200), onaccept: as_string) {
            connect_signal_handler!(gtk_widget, gtk_widget.connect_activate(move |gtk_widget| {
                run_command(timeout, &onaccept, &[gtk_widget.text().to_string()]);
            }));
        },
        // @prop password - if the input is obscured
        prop(password: as_bool = false) {
            gtk_widget.set_visibility(!password);
        }
    });
    Ok(gtk_widget)
}

const WIDGET_NAME_BUTTON: &str = "button";
/// @widget button
/// @desc A button
fn build_gtk_button(bargs: &mut BuilderArgs) -> Result<gtk::Button> {
    let gtk_widget = gtk::Button::new();

    def_widget!(bargs, _g, gtk_widget, {
        prop(
            // @prop timeout - timeout of the command
            timeout: as_duration = Duration::from_millis(200),
            // @prop onclick - a command that get's run when the button is clicked
            onclick: as_string = "",
            // @prop onmiddleclick - a command that get's run when the button is middleclicked
            onmiddleclick: as_string = "",
            // @prop onrightclick - a command that get's run when the button is rightclicked
            onrightclick: as_string = ""
        ) {
            gtk_widget.add_events(gdk::EventMask::BUTTON_PRESS_MASK);
            connect_signal_handler!(gtk_widget, gtk_widget.connect_button_press_event(move |_, evt| {
                match evt.button() {
                    1 => run_command(timeout, &onclick, &[] as &[&str]),
                    2 => run_command(timeout, &onmiddleclick, &[] as &[&str]),
                    3 => run_command(timeout, &onrightclick, &[] as &[&str]),
                    _ => {},
                }
                gtk::Inhibit(false)
            }));
        }

    });
    Ok(gtk_widget)
}

const WIDGET_NAME_IMAGE: &str = "image";
/// @widget image
/// @desc A widget displaying an image
fn build_gtk_image(bargs: &mut BuilderArgs) -> Result<gtk::Image> {
    let gtk_widget = gtk::Image::new();
    def_widget!(bargs, _g, gtk_widget, {
        // @prop path - path to the image file
        // @prop image-width - width of the image
        // @prop image-height - height of the image
        prop(path: as_string, image_width: as_i32 = -1, image_height: as_i32 = -1) {
            if path.ends_with(".gif") {
                let pixbuf_animation = gtk::gdk_pixbuf::PixbufAnimation::from_file(std::path::PathBuf::from(path))?;
                gtk_widget.set_from_animation(&pixbuf_animation);
            } else {
                let pixbuf = gtk::gdk_pixbuf::Pixbuf::from_file_at_size(std::path::PathBuf::from(path), image_width, image_height)?;
                gtk_widget.set_from_pixbuf(Some(&pixbuf));
            }
        }
    });
    Ok(gtk_widget)
}

const WIDGET_NAME_BOX: &str = "box";
/// @widget box
/// @desc the main layout container
fn build_gtk_box(bargs: &mut BuilderArgs) -> Result<gtk::Box> {
    let gtk_widget = gtk::Box::new(gtk::Orientation::Horizontal, 0);
    def_widget!(bargs, _g, gtk_widget, {
        // @prop spacing - spacing between elements
        prop(spacing: as_i32 = 0) { gtk_widget.set_spacing(spacing) },
        // @prop orientation - orientation of the box. possible values: $orientation
        prop(orientation: as_string) { gtk_widget.set_orientation(parse_orientation(&orientation)?) },
        // @prop space-evenly - space the widgets evenly.
        prop(space_evenly: as_bool = true) { gtk_widget.set_homogeneous(space_evenly) },
    });
    Ok(gtk_widget)
}

const WIDGET_NAME_OVERLAY: &str = "overlay";
/// @widget overlay
/// @desc a widget that places its children on top of each other. The overlay widget takes the size of its first child.
fn build_gtk_overlay(bargs: &mut BuilderArgs) -> Result<gtk::Overlay> {
    let gtk_widget = gtk::Overlay::new();

    // no def_widget because this widget has no props.

    match bargs.widget_use.children.len().cmp(&1) {
        Ordering::Less => {
            Err(DiagError(gen_diagnostic!("overlay must contain at least one element", bargs.widget_use.span)).into())
        }
        Ordering::Greater | Ordering::Equal => {
            let mut children = bargs.widget_use.children.iter().map(|child| {
                build_gtk_widget(
                    bargs.scope_graph,
                    bargs.widget_defs.clone(),
                    bargs.calling_scope,
                    child.clone(),
                    bargs.custom_widget_invocation.clone(),
                )
            });
            // we have more than one child, we can unwrap
            let first = children.next().unwrap()?;
            gtk_widget.add(&first);
            first.show();
            for child in children {
                let child = child?;
                gtk_widget.add_overlay(&child);
                gtk_widget.set_overlay_pass_through(&child, true);
                child.show();
            }
            Ok(gtk_widget)
        }
    }
}

const WIDGET_NAME_CENTERBOX: &str = "centerbox";
/// @widget centerbox
/// @desc a box that must contain exactly three children, which will be layed out at the start, center and end of the container.
fn build_center_box(bargs: &mut BuilderArgs) -> Result<gtk::Box> {
    let gtk_widget = gtk::Box::new(gtk::Orientation::Horizontal, 0);
    def_widget!(bargs, _g, gtk_widget, {
        // @prop orientation - orientation of the centerbox. possible values: $orientation
        prop(orientation: as_string) { gtk_widget.set_orientation(parse_orientation(&orientation)?) },
    });

    match bargs.widget_use.children.len().cmp(&3) {
        Ordering::Less => {
            Err(DiagError(gen_diagnostic!("centerbox must contain exactly 3 elements", bargs.widget_use.span)).into())
        }
        Ordering::Greater => {
            let (_, additional_children) = bargs.widget_use.children.split_at(3);
            // we know that there is more than three children, so unwrapping on first and left here is fine.
            let first_span = additional_children.first().unwrap().span();
            let last_span = additional_children.last().unwrap().span();
            Err(DiagError(gen_diagnostic!("centerbox must contain exactly 3 elements, but got more", first_span.to(last_span)))
                .into())
        }
        Ordering::Equal => {
            let mut children = bargs.widget_use.children.iter().map(|child| {
                build_gtk_widget(
                    bargs.scope_graph,
                    bargs.widget_defs.clone(),
                    bargs.calling_scope,
                    child.clone(),
                    bargs.custom_widget_invocation.clone(),
                )
            });
            // we know that we have exactly three children here, so we can unwrap here.
            let (first, center, end) = children.next_tuple().unwrap();
            let (first, center, end) = (first?, center?, end?);
            gtk_widget.pack_start(&first, true, true, 0);
            gtk_widget.set_center_widget(Some(&center));
            gtk_widget.pack_end(&end, true, true, 0);
            first.show();
            center.show();
            end.show();
            Ok(gtk_widget)
        }
    }
}

const WIDGET_NAME_SCROLL: &str = "scroll";
/// @widget scroll
/// @desc a container with a single child that can scroll.
fn build_gtk_scrolledwindow(bargs: &mut BuilderArgs) -> Result<gtk::ScrolledWindow> {
    // I don't have single idea of what those two generics are supposed to be, but this works.
    let gtk_widget = gtk::ScrolledWindow::new(None::<&gtk::Adjustment>, None::<&gtk::Adjustment>);

    def_widget!(bargs, _g, gtk_widget, {
        // @prop hscroll - scroll horizontally
        // @prop vscroll - scroll vertically
        prop(hscroll: as_bool = true, vscroll: as_bool = true) {
            gtk_widget.set_policy(
                if hscroll { gtk::PolicyType::Automatic } else { gtk::PolicyType::Never },
                if vscroll { gtk::PolicyType::Automatic } else { gtk::PolicyType::Never },
            )
        },
    });

    Ok(gtk_widget)
}

const WIDGET_NAME_SYSTRAY: &str = "system-tray";
/// @widget system-stray
/// @desc a system-tray menubar.
fn build_gtk_system_tray(bargs: &mut BuilderArgs) -> Result<gtk::Box> {
    // TODO why use a menubar instead of e.g. a box?
    let menu_bar = gtk::MenuBar::new();
    let props = std::sync::Arc::new(SystemTrayProps::default());
    let props2 = props.clone();

    def_widget!(bargs, _g, menu_bar, {
        // @prop active-only - whether to hide passive icons or not
        prop(active_only: as_bool = true) { props.active_only.store(active_only, std::sync::atomic::Ordering::SeqCst) },
        // @prop pack-direction - how items are arranged in system tray
        prop(pack_direction: as_string) { menu_bar.set_pack_direction(parse_packdirection(&pack_direction)?) },
    });

    // TODO why wrap in a box?
    let boxed = gtk::Box::builder().child(&menu_bar).build();
    maintain_menubar(menu_bar, props2);

    Ok(boxed)
}

const WIDGET_NAME_EVENTBOX: &str = "eventbox";

/// @widget eventbox
/// @desc a container which can receive events and must contain exactly one child. Supports `:hover` and `:active` css selectors.
fn build_gtk_event_box(bargs: &mut BuilderArgs) -> Result<gtk::EventBox> {
    let gtk_widget = gtk::EventBox::new();

    // Support :hover selector
    gtk_widget.connect_enter_notify_event(|gtk_widget, evt| {
        if evt.detail() != NotifyType::Inferior {
            gtk_widget.clone().set_state_flags(gtk::StateFlags::PRELIGHT, false);
        }
        gtk::Inhibit(false)
    });

    gtk_widget.connect_leave_notify_event(|gtk_widget, evt| {
        if evt.detail() != NotifyType::Inferior {
            gtk_widget.clone().unset_state_flags(gtk::StateFlags::PRELIGHT);
        }
        gtk::Inhibit(false)
    });

    // Support :active selector
    gtk_widget.connect_button_press_event(|gtk_widget, _| {
        gtk_widget.clone().set_state_flags(gtk::StateFlags::ACTIVE, false);
        gtk::Inhibit(false)
    });

    gtk_widget.connect_button_release_event(|gtk_widget, _| {
        gtk_widget.clone().unset_state_flags(gtk::StateFlags::ACTIVE);
        gtk::Inhibit(false)
    });

    def_widget!(bargs, _g, gtk_widget, {
        // @prop timeout - timeout of the command
        // @prop onscroll - event to execute when the user scrolls with the mouse over the widget. The placeholder `{}` used in the command will be replaced with either `up` or `down`.
        prop(timeout: as_duration = Duration::from_millis(200), onscroll: as_string) {
            gtk_widget.add_events(gdk::EventMask::SCROLL_MASK);
            gtk_widget.add_events(gdk::EventMask::SMOOTH_SCROLL_MASK);
            connect_signal_handler!(gtk_widget, gtk_widget.connect_scroll_event(move |_, evt| {
                let delta = evt.delta().1;
                if delta != 0f64 { // Ignore the first event https://bugzilla.gnome.org/show_bug.cgi?id=675959
                    run_command(timeout, &onscroll, &[if delta < 0f64 { "up" } else { "down" }]);
                }
                gtk::Inhibit(false)
            }));
        },
        // @prop timeout - timeout of the command
        // @prop onhover - event to execute when the user hovers over the widget
        prop(timeout: as_duration = Duration::from_millis(200), onhover: as_string) {
            gtk_widget.add_events(gdk::EventMask::ENTER_NOTIFY_MASK);
            connect_signal_handler!(gtk_widget, gtk_widget.connect_enter_notify_event(move |_, evt| {
                if evt.detail() != NotifyType::Inferior {
                    run_command(timeout, &onhover, &[evt.position().0, evt.position().1]);
                }
                gtk::Inhibit(false)
            }));
        },
        // @prop timeout - timeout of the command
        // @prop onhoverlost - event to execute when the user losts hovers over the widget
        prop(timeout: as_duration = Duration::from_millis(200), onhoverlost: as_string) {
            gtk_widget.add_events(gdk::EventMask::LEAVE_NOTIFY_MASK);
            connect_signal_handler!(gtk_widget, gtk_widget.connect_leave_notify_event(move |_, evt| {
                if evt.detail() != NotifyType::Inferior {
                    run_command(timeout, &onhoverlost, &[evt.position().0, evt.position().1]);
                }
                gtk::Inhibit(false)
            }));
        },
        // @prop cursor - Cursor to show while hovering (see [gtk3-cursors](https://docs.gtk.org/gdk3/ctor.Cursor.new_from_name.html) for possible names)
        prop(cursor: as_string) {
            gtk_widget.add_events(gdk::EventMask::ENTER_NOTIFY_MASK);
            gtk_widget.add_events(gdk::EventMask::LEAVE_NOTIFY_MASK);

            connect_signal_handler!(gtk_widget, gtk_widget.connect_enter_notify_event(move |widget, _evt| {
                if _evt.detail() != NotifyType::Inferior {
                    let display = gdk::Display::default();
                    let gdk_window = widget.window();
                    if let (Some(display), Some(gdk_window)) = (display, gdk_window) {
                        gdk_window.set_cursor(gdk::Cursor::from_name(&display, &cursor).as_ref());
                    }
                }
                gtk::Inhibit(false)
            }));
            connect_signal_handler!(gtk_widget, gtk_widget.connect_leave_notify_event(move |widget, _evt| {
                if _evt.detail() != NotifyType::Inferior {
                    let gdk_window = widget.window();
                    if let Some(gdk_window) = gdk_window {
                        gdk_window.set_cursor(None);
                    }
                }
                gtk::Inhibit(false)
            }));
        },
        // @prop timeout - timeout of the command
        // @prop ondropped - Command to execute when something is dropped on top of this element. The placeholder `{}` used in the command will be replaced with the uri to the dropped thing.
        prop(timeout: as_duration = Duration::from_millis(200), ondropped: as_string) {
            gtk_widget.drag_dest_set(
                DestDefaults::ALL,
                &[
                    TargetEntry::new("text/uri-list", gtk::TargetFlags::OTHER_APP | gtk::TargetFlags::OTHER_WIDGET, 0),
                    TargetEntry::new("text/plain", gtk::TargetFlags::OTHER_APP | gtk::TargetFlags::OTHER_WIDGET, 0)
                ],
                gdk::DragAction::COPY,
            );
            connect_signal_handler!(gtk_widget, gtk_widget.connect_drag_data_received(move |_, _, _x, _y, selection_data, _target_type, _timestamp| {
                if let Some(data) = selection_data.uris().first(){
                    run_command(timeout, &ondropped, &[data.to_string(), "file".to_string()]);
                } else if let Some(data) = selection_data.text(){
                    run_command(timeout, &ondropped, &[data.to_string(), "text".to_string()]);
                }
            }));
        },

        // @prop dragvalue - URI that will be provided when dragging from this widget
        // @prop dragtype - Type of value that should be dragged from this widget. Possible values: $dragtype
        prop(dragvalue: as_string, dragtype: as_string = "file") {
            let dragtype = parse_dragtype(&dragtype)?;
            if dragvalue.is_empty() {
                gtk_widget.drag_source_unset();
            } else {
                let target_entry = match dragtype {
                    DragEntryType::File => TargetEntry::new("text/uri-list", gtk::TargetFlags::OTHER_APP | gtk::TargetFlags::OTHER_WIDGET, 0),
                    DragEntryType::Text => TargetEntry::new("text/plain", gtk::TargetFlags::OTHER_APP | gtk::TargetFlags::OTHER_WIDGET, 0),
                };
                gtk_widget.drag_source_set(
                    ModifierType::BUTTON1_MASK,
                    &[target_entry.clone()],
                    gdk::DragAction::COPY | gdk::DragAction::MOVE,
                );
                gtk_widget.drag_source_set_target_list(Some(&TargetList::new(&[target_entry])));
            }

            connect_signal_handler!(gtk_widget, if !dragvalue.is_empty(), gtk_widget.connect_drag_data_get(move |_, _, data, _, _| {
                match dragtype {
                    DragEntryType::File => data.set_uris(&[&dragvalue]),
                    DragEntryType::Text => data.set_text(&dragvalue),
                };
            }));
        },

        // TODO the fact that we have the same code here as for button is ugly, as we want to keep consistency

        prop(
            // @prop timeout - timeout of the command
            timeout: as_duration = Duration::from_millis(200),
            // @prop onclick - a command that get's run when the button is clicked
            onclick: as_string = "",
            // @prop onmiddleclick - a command that get's run when the button is middleclicked
            onmiddleclick: as_string = "",
            // @prop onrightclick - a command that get's run when the button is rightclicked
            onrightclick: as_string = ""
        ) {
            gtk_widget.add_events(gdk::EventMask::BUTTON_PRESS_MASK);
            connect_signal_handler!(gtk_widget, gtk_widget.connect_button_press_event(move |_, evt| {
                match evt.button() {
                    1 => run_command(timeout, &onclick, &[] as &[&str]),
                    2 => run_command(timeout, &onmiddleclick, &[] as &[&str]),
                    3 => run_command(timeout, &onrightclick, &[] as &[&str]),
                    _ => {},
                }
                gtk::Inhibit(false)
            }));
        }
    });

    Ok(gtk_widget)
}

const WIDGET_NAME_LABEL: &str = "label";
/// @widget label
/// @desc A text widget giving you more control over how the text is displayed
fn build_gtk_label(bargs: &mut BuilderArgs) -> Result<gtk::Label> {
    let gtk_widget = gtk::Label::new(None);

    def_widget!(bargs, _g, gtk_widget, {
        // @prop text - the text to display
        // @prop limit-width - maximum count of characters to display
        // @prop show_truncated - show whether the text was truncated
        prop(text: as_string, limit_width: as_i32 = i32::MAX, show_truncated: as_bool = true) {
            let truncated = text.chars().count() > limit_width as usize;
            let mut text = text.chars().take(limit_width as usize).collect::<String>();

            if show_truncated && truncated {
                text.push_str("...");
            }

            let text = unescape::unescape(&text).context(format!("Failed to unescape label text {}", &text))?;
            let text = unindent(&text);
            gtk_widget.set_text(&text);
        },
        // @prop markup - Pango markup to display
        prop(markup: as_string) { gtk_widget.set_markup(&markup); },
        // @prop wrap - Wrap the text. This mainly makes sense if you set the width of this widget.
        prop(wrap: as_bool) { gtk_widget.set_line_wrap(wrap) },
        // @prop angle - the angle of rotation for the label (between 0 - 360)
        prop(angle: as_f64 = 0) { gtk_widget.set_angle(angle) },
        // @prop xalign - the alignment of the label text on the x axis (between 0 - 1, 0 -> left, 0.5 -> center, 1 -> right)
        prop(xalign: as_f64 = 0.5) { gtk_widget.set_xalign(xalign as f32) },
        // @prop yalign - the alignment of the label text on the y axis (between 0 - 1, 0 -> bottom, 0.5 -> center, 1 -> top)
        prop(yalign: as_f64 = 0.5) { gtk_widget.set_yalign(yalign as f32) },
        // @prop justify - the justification of the label text (left, right, center, fill)
        prop(justify: as_string = "left") {
            gtk_widget.set_justify(parse_justification(&justify)?);
        },
    });
    Ok(gtk_widget)
}

const WIDGET_NAME_LITERAL: &str = "literal";
/// @widget literal
/// @desc A widget that allows you to render arbitrary yuck.
fn build_gtk_literal(bargs: &mut BuilderArgs) -> Result<gtk::Box> {
    let gtk_widget = gtk::Box::new(gtk::Orientation::Vertical, 0);
    gtk_widget.set_widget_name("literal");

    // TODO these clones here are dumdum
    let literal_use_span = bargs.widget_use.span;

    // the file id the literal-content has been stored under, for error reporting.
    let literal_file_id: Rc<RefCell<Option<usize>>> = Rc::new(RefCell::new(None));

    let widget_defs = bargs.widget_defs.clone();
    let calling_scope = bargs.calling_scope;

    def_widget!(bargs, scope_graph, gtk_widget, {
        // @prop content - inline yuck that will be rendered as a widget.
        prop(content: as_string) {
            gtk_widget.children().iter().for_each(|w| gtk_widget.remove(w));
            if !content.is_empty() {
                let content_widget_use: DiagResult<_> = try {
                    let ast = {
                        let mut yuck_files = error_handling_ctx::FILE_DATABASE.write().unwrap();
                        let (span, asts) = yuck_files.load_yuck_str("<literal-content>".to_string(), content)?;
                        if let Some(file_id) = literal_file_id.replace(Some(span.2)) {
                            yuck_files.unload(file_id);
                        }
                        yuck::parser::require_single_toplevel(span, asts)?
                    };

                    yuck::config::widget_use::WidgetUse::from_ast(ast)?
                };
                let content_widget_use = content_widget_use?;

                // TODO a literal should create a new scope, that I'm not even sure should inherit from root
                let child_widget = build_gtk_widget(scope_graph, widget_defs.clone(), calling_scope, content_widget_use, None)
                    .map_err(|e| {
                        let diagnostic = error_handling_ctx::anyhow_err_to_diagnostic(&e)
                            .unwrap_or_else(|| gen_diagnostic!(e))
                            .with_label(span_to_secondary_label(literal_use_span).with_message("Error in the literal used here"));
                        DiagError(diagnostic)
                    })?;
                gtk_widget.add(&child_widget);
                child_widget.show();
            }
        }
    });
    Ok(gtk_widget)
}

const WIDGET_NAME_CALENDAR: &str = "calendar";
/// @widget calendar
/// @desc A widget that displays a calendar
fn build_gtk_calendar(bargs: &mut BuilderArgs) -> Result<gtk::Calendar> {
    let gtk_widget = gtk::Calendar::new();
    def_widget!(bargs, _g, gtk_widget, {
        // @prop day - the selected day
        prop(day: as_f64) {
            if !(1f64..=31f64).contains(&day) {
                log::warn!("Calendar day is not a number between 1 and 31");
            } else {
                gtk_widget.set_day(day as i32)
            }
        },
        // @prop month - the selected month
        prop(month: as_f64) {
            if !(1f64..=12f64).contains(&month) {
                log::warn!("Calendar month is not a number between 1 and 12");
            } else {
                gtk_widget.set_month(month as i32 - 1)
            }
        },
        // @prop year - the selected year
        prop(year: as_f64) { gtk_widget.set_year(year as i32) },
        // @prop show-details - show details
        prop(show_details: as_bool) { gtk_widget.set_show_details(show_details) },
        // @prop show-heading - show heading line
        prop(show_heading: as_bool) { gtk_widget.set_show_heading(show_heading) },
        // @prop show-day-names - show names of days
        prop(show_day_names: as_bool) { gtk_widget.set_show_day_names(show_day_names) },
        // @prop show-week-numbers - show week numbers
        prop(show_week_numbers: as_bool) { gtk_widget.set_show_week_numbers(show_week_numbers) },
        // @prop onclick - command to run when the user selects a date. The `{0}` placeholder will be replaced by the selected day, `{1}` will be replaced by the month, and `{2}` by the year.
        // @prop timeout - timeout of the command
        prop(timeout: as_duration = Duration::from_millis(200), onclick: as_string) {
            connect_signal_handler!(gtk_widget, gtk_widget.connect_day_selected(move |w| {
                run_command(
                    timeout,
                    &onclick,
                    &[w.day(), w.month(), w.year()]
                )
            }));
        }

    });

    Ok(gtk_widget)
}

const WIDGET_NAME_TRANSFORM: &str = "transform";
/// @widget transform
/// @desc A widget that applies transformations to its content. They are applied in the following
/// order: rotate->translate->scale)
fn build_transform(bargs: &mut BuilderArgs) -> Result<Transform> {
    let w = Transform::new();
    def_widget!(bargs, _g, w, {
        // @prop rotate - the percentage to rotate
        prop(rotate: as_f64) { w.set_property("rotate", rotate); },
        // @prop translate-x - the amount to translate in the x direction (px or %)
        prop(translate_x: as_string) { w.set_property("translate-x", translate_x); },
        // @prop translate-y - the amount to translate in the y direction (px or %)
        prop(translate_y: as_string) { w.set_property("translate-y", translate_y); },
        // @prop scale_x - the amount to scale in the x direction (px or %)
        prop(scale_x: as_string) { w.set_property("scale-x", scale_x); },
        // @prop scale_y - the amount to scale in the y direction (px or %)
        prop(scale_y: as_string) { w.set_property("scale-y", scale_y); },
    });
    Ok(w)
}

const WIDGET_NAME_CIRCULAR_PROGRESS: &str = "circular-progress";
/// @widget circular-progress
/// @desc A widget that displays a circular progress bar
fn build_circular_progress_bar(bargs: &mut BuilderArgs) -> Result<CircProg> {
    let w = CircProg::new();
    def_widget!(bargs, _g, w, {
        // @prop value - the value, between 0 - 100
        prop(value: as_f64) { w.set_property("value", value); },
        // @prop start-at - the angle that the circle should start at
        prop(start_at: as_f64) { w.set_property("start-at", start_at); },
        // @prop thickness - the thickness of the circle
        prop(thickness: as_f64) { w.set_property("thickness", thickness); },
        // @prop clockwise - wether the progress bar spins clockwise or counter clockwise
        prop(clockwise: as_bool) { w.set_property("clockwise", &clockwise); },
    });
    Ok(w)
}

const WIDGET_NAME_GRAPH: &str = "graph";
/// @widget graph
/// @desc A widget that displays a graph showing how a given value changes over time
fn build_graph(bargs: &mut BuilderArgs) -> Result<super::graph::Graph> {
    let w = super::graph::Graph::new();
    def_widget!(bargs, _g, w, {
        // @prop value - the value, between 0 - 100
        prop(value: as_f64) { w.set_property("value", &value); },
        // @prop thickness - the thickness of the line
        prop(thickness: as_f64) { w.set_property("thickness", &thickness); },
        // @prop time-range - the range of time to show
        prop(time_range: as_duration) { w.set_property("time-range", &(time_range.as_millis() as u64)); },
        // @prop min - the minimum value to show (defaults to 0 if value_max is provided)
        // @prop max - the maximum value to show
        prop(min: as_f64 = 0, max: as_f64 = 100) {
            if min > max {
                return Err(DiagError(gen_diagnostic!(
                    format!("Graph's min ({min}) should never be higher than max ({max})")
                )).into());
            }
            w.set_property("min", &min);
            w.set_property("max", &max);
        },
        // @prop dynamic - whether the y range should dynamically change based on value
        prop(dynamic: as_bool) { w.set_property("dynamic", &dynamic); },
        // @prop line-style - changes the look of the edges in the graph. Values: "miter" (default), "round",
        // "bevel"
        prop(line_style: as_string) { w.set_property("line-style", &line_style); },
    });
    Ok(w)
}

/// @var orientation - "vertical", "v", "horizontal", "h"
fn parse_orientation(o: &str) -> Result<gtk::Orientation> {
    enum_parse! { "orientation", o,
        "vertical" | "v" => gtk::Orientation::Vertical,
        "horizontal" | "h" => gtk::Orientation::Horizontal,
    }
}

enum DragEntryType {
    File,
    Text,
}

/// @var dragtype - "file", "text"
fn parse_dragtype(o: &str) -> Result<DragEntryType> {
    enum_parse! { "dragtype", o,
        "file" => DragEntryType::File,
        "text" => DragEntryType::Text,
    }
}

/// @var transition - "slideright", "slideleft", "slideup", "slidedown", "crossfade", "none"
fn parse_transition(t: &str) -> Result<gtk::RevealerTransitionType> {
    enum_parse! { "transition", t,
        "slideright" => gtk::RevealerTransitionType::SlideRight,
        "slideleft" => gtk::RevealerTransitionType::SlideLeft,
        "slideup" => gtk::RevealerTransitionType::SlideUp,
        "slidedown" => gtk::RevealerTransitionType::SlideDown,
        "fade" | "crossfade" => gtk::RevealerTransitionType::Crossfade,
        "none" => gtk::RevealerTransitionType::None,
    }
}

/// @var alignment - "fill", "baseline", "center", "start", "end"
fn parse_align(o: &str) -> Result<gtk::Align> {
    enum_parse! { "alignment", o,
        "fill" => gtk::Align::Fill,
        "baseline" => gtk::Align::Baseline,
        "center" => gtk::Align::Center,
        "start" => gtk::Align::Start,
        "end" => gtk::Align::End,
    }
}

<<<<<<< HEAD
/// @var packdirection - "right", "ltr", "left", "rtl", "down", "ttb", "up", "btt"
fn parse_packdirection(o: &str) -> Result<gtk::PackDirection> {
    enum_parse! { "packdirection", o,
        "right" | "ltr" => gtk::PackDirection::Ltr,
        "left" | "rtl" => gtk::PackDirection::Rtl,
        "down" | "ttb" => gtk::PackDirection::Ttb,
        "up" | "btt" => gtk::PackDirection::Btt,
=======
/// @var justification - "left", "right", "center", "fill"
fn parse_justification(j: &str) -> Result<gtk::Justification> {
    enum_parse! { "justification", j,
        "left" => gtk::Justification::Left,
        "right" => gtk::Justification::Right,
        "center" => gtk::Justification::Center,
        "fill" => gtk::Justification::Fill,
>>>>>>> c72b881c
    }
}

/// Connect a function to the first map event of a widget. After that first map, the handler will get disconnected.
fn connect_first_map<W: IsA<gtk::Widget>, F: Fn(&W) + 'static>(widget: &W, func: F) {
    let signal_handler_id = std::rc::Rc::new(std::cell::RefCell::new(None));

    signal_handler_id.borrow_mut().replace(widget.connect_map({
        let signal_handler_id = signal_handler_id.clone();
        move |w| {
            if let Some(signal_handler_id) = signal_handler_id.borrow_mut().take() {
                w.disconnect(signal_handler_id);
            }
            func(w)
        }
    }));
}<|MERGE_RESOLUTION|>--- conflicted
+++ resolved
@@ -15,7 +15,7 @@
 use itertools::Itertools;
 use once_cell::sync::Lazy;
 
-use crate::widgets::system_tray::{SystemTrayProps, maintain_menubar};
+use crate::widgets::system_tray::{maintain_menubar, SystemTrayProps};
 use std::{
     cell::RefCell,
     cmp::Ordering,
@@ -1091,7 +1091,16 @@
     }
 }
 
-<<<<<<< HEAD
+/// @var justification - "left", "right", "center", "fill"
+fn parse_justification(j: &str) -> Result<gtk::Justification> {
+    enum_parse! { "justification", j,
+        "left" => gtk::Justification::Left,
+        "right" => gtk::Justification::Right,
+        "center" => gtk::Justification::Center,
+        "fill" => gtk::Justification::Fill,
+    }
+}
+
 /// @var packdirection - "right", "ltr", "left", "rtl", "down", "ttb", "up", "btt"
 fn parse_packdirection(o: &str) -> Result<gtk::PackDirection> {
     enum_parse! { "packdirection", o,
@@ -1099,15 +1108,6 @@
         "left" | "rtl" => gtk::PackDirection::Rtl,
         "down" | "ttb" => gtk::PackDirection::Ttb,
         "up" | "btt" => gtk::PackDirection::Btt,
-=======
-/// @var justification - "left", "right", "center", "fill"
-fn parse_justification(j: &str) -> Result<gtk::Justification> {
-    enum_parse! { "justification", j,
-        "left" => gtk::Justification::Left,
-        "right" => gtk::Justification::Right,
-        "center" => gtk::Justification::Center,
-        "fill" => gtk::Justification::Fill,
->>>>>>> c72b881c
     }
 }
 
