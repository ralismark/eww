{
  "nodes": {
    "flake-compat": {
      "flake": false,
      "locked": {
<<<<<<< HEAD
        "lastModified": 1673956053,
        "narHash": "sha256-4gtG9iQuiKITOjNQQeQIpoIB6b16fm+504Ch3sNKLd8=",
        "owner": "edolstra",
        "repo": "flake-compat",
        "rev": "35bb57c0c8d8b62bbfd284272c928ceb64ddbde9",
=======
        "lastModified": 1696426674,
        "narHash": "sha256-kvjfFW7WAETZlt09AgDn1MrtKzP7t90Vf7vypd3OL1U=",
        "owner": "edolstra",
        "repo": "flake-compat",
        "rev": "0f9255e01c2351cc7d116c072cb317785dd33b33",
>>>>>>> 7bfd47eb
        "type": "github"
      },
      "original": {
        "owner": "edolstra",
        "repo": "flake-compat",
        "type": "github"
      }
    },
    "flake-utils": {
      "inputs": {
        "systems": "systems"
      },
      "locked": {
<<<<<<< HEAD
        "lastModified": 1681202837,
        "narHash": "sha256-H+Rh19JDwRtpVPAWp64F+rlEtxUWBAQW28eAi3SRSzg=",
        "owner": "numtide",
        "repo": "flake-utils",
        "rev": "cfacdce06f30d2b68473a46042957675eebb3401",
=======
        "lastModified": 1705309234,
        "narHash": "sha256-uNRRNRKmJyCRC/8y1RqBkqWBLM034y4qN7EprSdmgyA=",
        "owner": "numtide",
        "repo": "flake-utils",
        "rev": "1ef2e671c3b0c19053962c07dbda38332dcebf26",
>>>>>>> 7bfd47eb
        "type": "github"
      },
      "original": {
        "owner": "numtide",
        "repo": "flake-utils",
        "type": "github"
      }
    },
    "nixpkgs": {
      "locked": {
<<<<<<< HEAD
        "lastModified": 1692463654,
        "narHash": "sha256-F8hZmsQINI+S6UROM4jyxAMbQLtzE44pI8Nk6NtMdao=",
        "owner": "nixos",
        "repo": "nixpkgs",
        "rev": "ca3c9ac9f4cdd4bea19f592b32bb59b74ab7d783",
=======
        "lastModified": 1708407374,
        "narHash": "sha256-EECzarm+uqnNDCwaGg/ppXCO11qibZ1iigORShkkDf0=",
        "owner": "nixos",
        "repo": "nixpkgs",
        "rev": "f33dd27a47ebdf11dc8a5eb05e7c8fbdaf89e73f",
>>>>>>> 7bfd47eb
        "type": "github"
      },
      "original": {
        "owner": "nixos",
        "ref": "nixpkgs-unstable",
        "repo": "nixpkgs",
        "type": "github"
      }
    },
    "root": {
      "inputs": {
        "flake-compat": "flake-compat",
        "nixpkgs": "nixpkgs",
        "rust-overlay": "rust-overlay"
      }
    },
    "rust-overlay": {
      "inputs": {
        "flake-utils": "flake-utils",
        "nixpkgs": [
          "nixpkgs"
        ]
      },
      "locked": {
<<<<<<< HEAD
        "lastModified": 1692410823,
        "narHash": "sha256-YM1QCenpghNqgleUmoCJUArTuMEBqScyQuhepA6JZaI=",
        "owner": "oxalica",
        "repo": "rust-overlay",
        "rev": "598b2f04ed252eb5808b108d7a10084c0c548753",
=======
        "lastModified": 1708395022,
        "narHash": "sha256-pxHZbfDsLAAcyWz+snbudxhQPlAnK2nWGAqRx11veac=",
        "owner": "oxalica",
        "repo": "rust-overlay",
        "rev": "b4ae18c03af976549a0b6e396b2b5be56d275f8b",
>>>>>>> 7bfd47eb
        "type": "github"
      },
      "original": {
        "owner": "oxalica",
        "repo": "rust-overlay",
        "type": "github"
      }
    },
    "systems": {
      "locked": {
        "lastModified": 1681028828,
        "narHash": "sha256-Vy1rq5AaRuLzOxct8nz4T6wlgyUR7zLU309k9mBC768=",
        "owner": "nix-systems",
        "repo": "default",
        "rev": "da67096a3b9bf56a91d16901293e51ba5b49a27e",
        "type": "github"
      },
      "original": {
        "owner": "nix-systems",
        "repo": "default",
        "type": "github"
      }
    }
  },
  "root": "root",
  "version": 7
}<|MERGE_RESOLUTION|>--- conflicted
+++ resolved
@@ -3,19 +3,11 @@
     "flake-compat": {
       "flake": false,
       "locked": {
-<<<<<<< HEAD
-        "lastModified": 1673956053,
-        "narHash": "sha256-4gtG9iQuiKITOjNQQeQIpoIB6b16fm+504Ch3sNKLd8=",
-        "owner": "edolstra",
-        "repo": "flake-compat",
-        "rev": "35bb57c0c8d8b62bbfd284272c928ceb64ddbde9",
-=======
         "lastModified": 1696426674,
         "narHash": "sha256-kvjfFW7WAETZlt09AgDn1MrtKzP7t90Vf7vypd3OL1U=",
         "owner": "edolstra",
         "repo": "flake-compat",
         "rev": "0f9255e01c2351cc7d116c072cb317785dd33b33",
->>>>>>> 7bfd47eb
         "type": "github"
       },
       "original": {
@@ -29,19 +21,11 @@
         "systems": "systems"
       },
       "locked": {
-<<<<<<< HEAD
-        "lastModified": 1681202837,
-        "narHash": "sha256-H+Rh19JDwRtpVPAWp64F+rlEtxUWBAQW28eAi3SRSzg=",
-        "owner": "numtide",
-        "repo": "flake-utils",
-        "rev": "cfacdce06f30d2b68473a46042957675eebb3401",
-=======
         "lastModified": 1705309234,
         "narHash": "sha256-uNRRNRKmJyCRC/8y1RqBkqWBLM034y4qN7EprSdmgyA=",
         "owner": "numtide",
         "repo": "flake-utils",
         "rev": "1ef2e671c3b0c19053962c07dbda38332dcebf26",
->>>>>>> 7bfd47eb
         "type": "github"
       },
       "original": {
@@ -52,19 +36,11 @@
     },
     "nixpkgs": {
       "locked": {
-<<<<<<< HEAD
-        "lastModified": 1692463654,
-        "narHash": "sha256-F8hZmsQINI+S6UROM4jyxAMbQLtzE44pI8Nk6NtMdao=",
-        "owner": "nixos",
-        "repo": "nixpkgs",
-        "rev": "ca3c9ac9f4cdd4bea19f592b32bb59b74ab7d783",
-=======
         "lastModified": 1708407374,
         "narHash": "sha256-EECzarm+uqnNDCwaGg/ppXCO11qibZ1iigORShkkDf0=",
         "owner": "nixos",
         "repo": "nixpkgs",
         "rev": "f33dd27a47ebdf11dc8a5eb05e7c8fbdaf89e73f",
->>>>>>> 7bfd47eb
         "type": "github"
       },
       "original": {
@@ -89,19 +65,11 @@
         ]
       },
       "locked": {
-<<<<<<< HEAD
-        "lastModified": 1692410823,
-        "narHash": "sha256-YM1QCenpghNqgleUmoCJUArTuMEBqScyQuhepA6JZaI=",
-        "owner": "oxalica",
-        "repo": "rust-overlay",
-        "rev": "598b2f04ed252eb5808b108d7a10084c0c548753",
-=======
         "lastModified": 1708395022,
         "narHash": "sha256-pxHZbfDsLAAcyWz+snbudxhQPlAnK2nWGAqRx11veac=",
         "owner": "oxalica",
         "repo": "rust-overlay",
         "rev": "b4ae18c03af976549a0b6e396b2b5be56d275f8b",
->>>>>>> 7bfd47eb
         "type": "github"
       },
       "original": {
